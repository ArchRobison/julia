--- conflicted
+++ resolved
@@ -196,11 +196,6 @@
     # NOTE: currently only node 1 can add new nodes, since nobody else
     # has the full list of address:port
     newlocs = append(PGRP.locs, locs)
-<<<<<<< HEAD
-    sockets = Dict()
-    handler = fd->message_handler(fd, sockets)
-=======
->>>>>>> 00314fc5
     for i=1:n
         push(PGRP.workers, w[i])
         w[i].id = PGRP.np+i
@@ -977,12 +972,7 @@
 
     global const Scheduler = current_task()
 
-<<<<<<< HEAD
-    worker_sockets = Dict()
-    add_fd_handler(sockfd, fd->accept_handler(fd, worker_sockets))
-
-=======
->>>>>>> 00314fc5
+
     try
         event_loop(false)
     catch e
@@ -1582,11 +1572,6 @@
 
 yield() = yieldto(Scheduler)
 
-<<<<<<< HEAD
-const _jl_fd_handlers = Dict()
-=======
-const _jl_read_handlers = HashTable()
-
 function add_io_handler(io::AsyncStream, H::Function)
     ccall(:jl_start_reading,Bool,(Ptr{Int32},Ptr{Void},Function),io.handle,isa(io.buf,IOStream)?io.buf.ios:C_NULL,make_callback(H))
 end
@@ -1598,7 +1583,6 @@
 function del_io_handler(io::AsyncStream)
     ccall(:jl_stop_reading,Bool,(Ptr{Int32},),io.handle)
 end
->>>>>>> 00314fc5
 
 #add_fd_handler(fd::Int32, H) = (_jl_fd_handlers[fd]=H)
 #del_fd_handler(fd::Int32) = del(_jl_fd_handlers, fd)
