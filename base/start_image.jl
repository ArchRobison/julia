# set up non-serializable state

# restore shared library handles
_jl_lib = ccall(:jl_load_dynamic_library,Ptr{Void},(Ptr{None},),C_NULL)
@unix_only _jl_repl = _jl_lib
@windows_only _jl_repl = ccall(:jl_wrap_raw_dl_handle,Ptr{Void},(Ptr{Void},),ccall(:GetModuleHandleA,stdcall,Ptr{Void},(Ptr{Void},),C_NULL))

# Set up envrionment variables
@windows_only setenv("JL_ANSWER_COLOR","normal",false)

# Essential libraries
libpcre = dlopen("libpcre")
libgrisu = dlopen("libgrisu")
_jl_libm = dlopen("libopenlibm")
_jl_libfdm = dlopen("libopenlibm")
_jl_librandom = dlopen("librandom");
@windows_only _jl_advapi32 = dlopen("Advapi32")

# Optional libraries
const _jl_libblas = dlopen(_jl_libblas_name)
const _jl_liblapack = (_jl_libblas_name == _jl_liblapack_name) ? _jl_libblas : dlopen(_jl_liblapack_name)
<<<<<<< HEAD
@unix_only begin
    const _jl_libfftw = dlopen("libfftw3_threads")
    const _jl_libfftwf = dlopen("libfftw3f_threads")
end
@windows_only begin
    const _jl_libfftw = dlopen("libfftw3") #On MinGw FFTW must be built with integrated threads
    const _jl_libfftwf = dlopen("libfftw3f")
end
=======
const libfftw = dlopen("libfftw3_threads")
const libfftwf = dlopen("libfftw3f_threads")
>>>>>>> 4f692899

##_jl_libglpk = dlopen("libglpk")
##_jl_libglpk = dlopen("libglpk_wrapper")<|MERGE_RESOLUTION|>--- conflicted
+++ resolved
@@ -19,19 +19,14 @@
 # Optional libraries
 const _jl_libblas = dlopen(_jl_libblas_name)
 const _jl_liblapack = (_jl_libblas_name == _jl_liblapack_name) ? _jl_libblas : dlopen(_jl_liblapack_name)
-<<<<<<< HEAD
 @unix_only begin
-    const _jl_libfftw = dlopen("libfftw3_threads")
-    const _jl_libfftwf = dlopen("libfftw3f_threads")
+    const libfftw = dlopen("libfftw3_threads")
+    const libfftwf = dlopen("libfftw3f_threads")
 end
 @windows_only begin
-    const _jl_libfftw = dlopen("libfftw3") #On MinGw FFTW must be built with integrated threads
-    const _jl_libfftwf = dlopen("libfftw3f")
+    const libfftw = dlopen("libfftw3") #On MinGw FFTW must be built with integrated threads
+    const libfftwf = dlopen("libfftw3f")
 end
-=======
-const libfftw = dlopen("libfftw3_threads")
-const libfftwf = dlopen("libfftw3f_threads")
->>>>>>> 4f692899
 
 ##_jl_libglpk = dlopen("libglpk")
 ##_jl_libglpk = dlopen("libglpk_wrapper")