module Cartesian

<<<<<<< HEAD
export @ngenerate, @nsplat, @nloops, @nref, @ncall, @nexprs, @nextract, @nall, @nany, @ntuple, @nif, ngenerate

const CARTESIAN_DIMS = 4

### @ngenerate, for auto-generation of separate versions of functions for different dimensionalities
# Examples (deliberately trivial):
#     @ngenerate N returntype myndims{T,N}(A::Array{T,N}) = N
# or alternatively
#     function gen_body(N::Int)
#         quote
#             return $N
#         end
#     end
#     eval(ngenerate(:N, returntypeexpr, :(myndims{T,N}(A::Array{T,N})), gen_body))
# The latter allows you to use a single gen_body function for both ngenerate and
# when your function maintains its own method cache (e.g., reduction or broadcasting).
#
# Special syntax for function prototypes:
#   @ngenerate N returntype function myfunction(A::AbstractArray, I::NTuple{N, Int}...)
# for N = 3 translates to
#   function myfunction(A::AbstractArray, I_1::Int, I_2::Int, I_3::Int)
# and for the generic (cached) case as
#   function myfunction(A::AbstractArray, I::Int...)
#     @nextract N I I
# with N = length(I). N should _not_ be listed as a parameter of the function unless
# earlier arguments use it that way.
# To avoid ambiguity, it would be preferable to have some specific syntax for this, such as
#   myfunction(A::AbstractArray, I::Int...N)
# where N can be an integer or symbol. Currently T...N generates a parser error.
macro ngenerate(itersym, returntypeexpr, funcexpr)
    if isa(funcexpr, Expr) && funcexpr.head == :macrocall && funcexpr.args[1] == symbol("@inline")
        funcexpr = Base._inline(funcexpr.args[2])
    end
    isfuncexpr(funcexpr) || error("Requires a function expression")
    esc(ngenerate(itersym, returntypeexpr, funcexpr.args[1], N->sreplace!(copy(funcexpr.args[2]), itersym, N)))
end

# @nsplat takes an expression like
#    @nsplat N 2:3 myfunction(A, I::NTuple{N,Real}...) = getindex(A, I...)
# and generates
#    myfunction(A, I_1::Real, I_2::Real) = getindex(A, I_1, I_2)
#    myfunction(A, I_1::Real, I_2::Real, I_3::Real) = getindex(A, I_1, I_2, I_3)
#    myfunction(A, I::Real...) = getindex(A, I...)
# An @nsplat function _cannot_ have any other Cartesian macros in it.
# If you omit the range, it uses 1:CARTESIAN_DIMS.
macro nsplat(itersym, args...)
    local rng
    if length(args) == 1
        rng = 1:CARTESIAN_DIMS
        funcexpr = args[1]
    elseif length(args) == 2
        rangeexpr = args[1]
        funcexpr = args[2]
        if !isa(rangeexpr, Expr) || rangeexpr.head != :(:) || length(rangeexpr.args) != 2
            error("First argument must be a from:to expression")
        end
        rng = rangeexpr.args[1]:rangeexpr.args[2]
    else
        error("Wrong number of arguments")
    end
    if isa(funcexpr, Expr) && funcexpr.head == :macrocall && funcexpr.args[1] == symbol("@inline")
        funcexpr = Base._inline(funcexpr.args[2])
    end
    isfuncexpr(funcexpr) || error("Second argument must be a function expression")
    prototype = funcexpr.args[1]
    body = funcexpr.args[2]
    varname, T = get_splatinfo(prototype, itersym)
    isempty(varname) && error("Last argument must be a splat")
    explicit = [Expr(:function, resolvesplat!(copy(prototype), varname, T, N),
                     resolvesplats!(copy(body), varname, N)) for N in rng]
    protosplat = resolvesplat!(copy(prototype), varname, T, 0)
    protosplat.args[end] = Expr(:..., protosplat.args[end])
    splat = Expr(:function, protosplat, body)
    esc(Expr(:block, explicit..., splat))
end

generate1(itersym, prototype, bodyfunc, N::Int, varname, T) =
    Expr(:function, spliceint!(sreplace!(resolvesplat!(copy(prototype), varname, T, N), itersym, N)),
         resolvesplats!(bodyfunc(N), varname, N))

function ngenerate(itersym, returntypeexpr, prototype, bodyfunc, dims=1:CARTESIAN_DIMS, makecached::Bool = true)
    varname, T = get_splatinfo(prototype, itersym)
    # Generate versions for specific dimensions
    fdim = [generate1(itersym, prototype, bodyfunc, N, varname, T) for N in dims]
    if !makecached
        return Expr(:block, fdim...)
    end
    # Generate the generic cache-based version
    if isempty(varname)
        setitersym, extractvarargs = :(), N -> nothing
    else
        s = symbol(varname)
        setitersym = hasparameter(prototype, itersym) ? (:(@assert $itersym == length($s))) : (:($itersym = length($s)))
        extractvarargs = N -> Expr(:block, map(popescape, _nextract(N, s, s).args)...)
    end
    fsym = funcsym(prototype)
    dictname = symbol(string(fsym)*"_cache")
    fargs = funcargs(prototype)
    if !isempty(varname)
        fargs[end] = Expr(:..., fargs[end].args[1])
    end
    flocal = funcrename(copy(prototype), :_F_)
    F = Expr(:function, resolvesplat!(prototype, varname, T), quote
             $setitersym
             if !haskey($dictname, $itersym)
                 gen1 = Base.Cartesian.generate1($(symbol(itersym)), $(Expr(:quote, flocal)), $bodyfunc, $itersym, $varname, $T)
                 $(dictname)[$itersym] = eval(quote
                     local _F_
                     $gen1
                     _F_
                 end)
             end
             ($(dictname)[$itersym]($(fargs...)))::$returntypeexpr
         end)
    Expr(:block, fdim..., quote
            let $dictname = Dict{Int,Function}()
            $F
            end
        end)
end

isfuncexpr(ex::Expr) =
    ex.head == :function || (ex.head == :(=) && typeof(ex.args[1]) == Expr && ex.args[1].head == :call)
isfuncexpr(arg) = false

sreplace!(arg, sym, val) = arg
function sreplace!(ex::Expr, sym, val)
    for i = 1:length(ex.args)
        ex.args[i] = sreplace!(ex.args[i], sym, val)
    end
    ex
end
sreplace!(s::Symbol, sym, val) = s == sym ? val : s

# If using the syntax that will need "desplatting",
#     myfunction(A::AbstractArray, I::NTuple{N, Int}...)
# return the variable name (as a string) and type
function get_splatinfo(ex::Expr, itersym::Symbol)
    if ex.head == :call
        a = ex.args[end]
        if  isa(a, Expr) && a.head == :... && length(a.args) == 1
            b = a.args[1]
            if isa(b, Expr) && b.head == :(::)
                varname = string(b.args[1])
                c = b.args[2]
                if isa(c, Expr) && c.head == :curly && c.args[1] == :NTuple && c.args[2] == itersym
                    T = c.args[3]
                    return varname, T
                end
            end
        end
    end
    "", Void
end

# Replace splatted with desplatted for a specific number of arguments
function resolvesplat!(prototype, varname, T::Union(Type,Symbol,Expr), N::Int)
    if !isempty(varname)
        prototype.args[end] = N > 0 ? Expr(:(::), symbol(string(varname, "_1")), T) :
                                      Expr(:(::), symbol(varname), T)
        for i = 2:N
            push!(prototype.args, Expr(:(::), symbol(string(varname, "_", i)), T))
        end
    end
    prototype
end

# Return the generic splatting form, e.g.,
#     myfunction(A::AbstractArray, I::Int...)
function resolvesplat!(prototype, varname, T::Union(Type,Symbol,Expr))
    if !isempty(varname)
        svarname = symbol(varname)
        prototype.args[end] = Expr(:..., :($svarname::$T))
    end
    prototype
end

# Desplatting function calls: replace func(a, b, I...) with func(a, b, I_1, I_2, I_3)
resolvesplats!(arg, varname, N) = arg
function resolvesplats!(ex::Expr, varname, N::Int)
    if ex.head == :call
        for i = 2:length(ex.args)-1
            resolvesplats!(ex.args[i], varname, N)
        end
        a = ex.args[end]
        if isa(a, Expr) && a.head == :... && a.args[1] == symbol(varname)
            ex.args[end] = symbol(string(varname, "_1"))
            for i = 2:N
                push!(ex.args, symbol(string(varname, "_", i)))
            end
        else
            resolvesplats!(a, varname, N)
        end
    else
        for i = 1:length(ex.args)
            resolvesplats!(ex.args[i], varname, N)
        end
    end
    ex
end

# Remove any function parameters that are integers
function spliceint!(ex::Expr)
    if ex.head == :escape
        return esc(spliceint!(ex.args[1]))
    end
    ex.head == :call || error(string(ex, " must be a call"))
    if isa(ex.args[1], Expr) && ex.args[1].head == :curly
        args = ex.args[1].args
        for i = length(args):-1:1
            if isa(args[i], Int)
                deleteat!(args, i)
            end
        end
    end
    ex
end

function popescape(ex::Expr)
    while ex.head == :escape
        ex = ex.args[1]
    end
    ex
end

# Extract the "function name"
function funcsym(prototype::Expr)
    prototype = popescape(prototype)
    prototype.head == :call || error(string(prototype, " must be a call"))
    tmp = prototype.args[1]
    if isa(tmp, Expr) && tmp.head == :curly
        tmp = tmp.args[1]
    end
    return tmp
end

function funcrename(prototype::Expr, name::Symbol)
    prototype = popescape(prototype)
    prototype.head == :call || error(string(prototype, " must be a call"))
    tmp = prototype.args[1]
    if isa(tmp, Expr) && tmp.head == :curly
        tmp.args[1] = name
    else
        prototype.args[1] = name
    end
    return prototype
end

function hasparameter(prototype::Expr, sym::Symbol)
    prototype = popescape(prototype)
    prototype.head == :call || error(string(prototype, " must be a call"))
    tmp = prototype.args[1]
    if isa(tmp, Expr) && tmp.head == :curly
        for i = 2:length(tmp.args)
            if tmp.args[i] == sym
                return true
            end
        end
    end
    false
end

# Extract the symbols of the function arguments
funcarg(s::Symbol) = s
funcarg(ex::Expr) = ex.args[1]
function funcargs(prototype::Expr)
    prototype = popescape(prototype)
    prototype.head == :call || error(string(prototype, " must be a call"))
    map(a->funcarg(a), prototype.args[2:end])
end
=======
export @nloops, @nref, @ncall, @nexprs, @nextract, @nall, @ntuple, @nif
>>>>>>> c8c967c7

### Cartesian-specific macros

# Generate nested loops
macro nloops(N, itersym, rangeexpr, args...)
    _nloops(N, itersym, rangeexpr, args...)
end

_nloops(N::Int, itersym::Symbol, arraysym::Symbol, args::Expr...) = _nloops(N, itersym, :(d->1:size($arraysym,d)), args...)

function _nloops(N::Int, itersym::Symbol, rangeexpr::Expr, args::Expr...)
    if rangeexpr.head != :->
        throw(ArgumentError("second argument must be an anonymous function expression to compute the range"))
    end
    if !(1 <= length(args) <= 3)
        throw(ArgumentError("number of arguments must be 1 ≤ length(args) ≤ 3, got $nargs"))
    end
    body = args[end]
    ex = Expr(:escape, body)
    for dim = 1:N
        itervar = inlineanonymous(itersym, dim)
        rng = inlineanonymous(rangeexpr, dim)
        preexpr = length(args) > 1 ? inlineanonymous(args[1], dim) : (:(nothing))
        postexpr = length(args) > 2 ? inlineanonymous(args[2], dim) : (:(nothing))
        ex = quote
            for $(esc(itervar)) = $(esc(rng))
                $(esc(preexpr))
                $ex
                $(esc(postexpr))
            end
        end
    end
    ex
end

# Generate expression A[i1, i2, ...]
macro nref(N, A, sym)
    _nref(N, A, sym)
end

function _nref(N::Int, A::Symbol, ex)
    vars = [ inlineanonymous(ex,i) for i = 1:N ]
    Expr(:escape, Expr(:ref, A, vars...))
end

# Generate f(arg1, arg2, ...)
macro ncall(N, f, sym...)
    _ncall(N, f, sym...)
end

function _ncall(N::Int, f, args...)
    pre = args[1:end-1]
    ex = args[end]
    vars = [ inlineanonymous(ex,i) for i = 1:N ]
    Expr(:escape, Expr(:call, f, pre..., vars...))
end

# Generate N expressions
macro nexprs(N, ex)
    _nexprs(N, ex)
end

function _nexprs(N::Int, ex::Expr)
    exs = [ inlineanonymous(ex,i) for i = 1:N ]
    Expr(:escape, Expr(:block, exs...))
end

# Make variables esym1, esym2, ... = isym
macro nextract(N, esym, isym)
    _nextract(N, esym, isym)
end

function _nextract(N::Int, esym::Symbol, isym::Symbol)
    aexprs = [Expr(:escape, Expr(:(=), inlineanonymous(esym, i), :(($isym)[$i]))) for i = 1:N]
    Expr(:block, aexprs...)
end

function _nextract(N::Int, esym::Symbol, ex::Expr)
    aexprs = [Expr(:escape, Expr(:(=), inlineanonymous(esym, i), inlineanonymous(ex,i))) for i = 1:N]
    Expr(:block, aexprs...)
end

# Check whether variables i1, i2, ... all satisfy criterion
macro nall(N, criterion)
    _nall(N, criterion)
end

function _nall(N::Int, criterion::Expr)
    if criterion.head != :->
        throw(ArgumentError("second argument must be an anonymous function expression yielding the criterion"))
    end
    conds = [Expr(:escape, inlineanonymous(criterion, i)) for i = 1:N]
    Expr(:&&, conds...)
end

# Check whether any of variables i1, i2, ... satisfy criterion
macro nany(N, criterion)
    _nany(N, criterion)
end

function _nany(N::Int, criterion::Expr)
    if criterion.head != :->
        error("Second argument must be an anonymous function expression yielding the criterion")
    end
    conds = [Expr(:escape, inlineanonymous(criterion, i)) for i = 1:N]
    Expr(:||, conds...)
end

macro ntuple(N, ex)
    _ntuple(N, ex)
end

function _ntuple(N::Int, ex)
    vars = [ inlineanonymous(ex,i) for i = 1:N ]
    Expr(:escape, Expr(:tuple, vars...))
end

# if condition1; operation1; elseif condition2; operation2; else operation3
# You can pass one or two operations; the second, if present, is used in the final "else"
macro nif(N, condition, operation...)
    # Handle the final "else"
    ex = esc(inlineanonymous(length(operation) > 1 ? operation[2] : operation[1], N))
    # Make the nested if statements
    for i = N-1:-1:1
        ex = Expr(:if, esc(inlineanonymous(condition,i)), esc(inlineanonymous(operation[1],i)), ex)
    end
    ex
end

## Utilities

# Simplify expressions like :(d->3:size(A,d)-3) given an explicit value for d
function inlineanonymous(ex::Expr, val)
    if ex.head != :->
        throw(ArgumentError("not an anonymous function"))
    end
    if !isa(ex.args[1], Symbol)
        throw(ArgumentError("not a single-argument anonymous function"))
    end
    sym = ex.args[1]
    ex = ex.args[2]
    exout = lreplace(ex, sym, val)
    exout = poplinenum(exout)
    exprresolve(exout)
end

# Given :i and 3, this generates :i_3
inlineanonymous(base::Symbol, ext) = symbol(base,"_",string(ext))

# Replace a symbol by a value or a "coded" symbol
# E.g., for d = 3,
#    lreplace(:d, :d, 3) -> 3
#    lreplace(:i_d, :d, 3) -> :i_3
#    lreplace(:i_{d-1}, :d, 3) -> :i_2
# This follows LaTeX notation.
immutable LReplace{S<:AbstractString}
    pat_sym::Symbol
    pat_str::S
    val::Int
end
LReplace(sym::Symbol, val::Integer) = LReplace(sym, string(sym), val)

lreplace(ex, sym::Symbol, val) = lreplace!(copy(ex), LReplace(sym, val))

function lreplace!(sym::Symbol, r::LReplace)
    sym == r.pat_sym && return r.val
    symbol(lreplace!(string(sym), r))
end

function lreplace!(str::AbstractString, r::LReplace)
    i = start(str)
    pat = r.pat_str
    j = start(pat)
    matching = false
    while !done(str, i)
        cstr, i = next(str, i)
        if !matching
            if cstr != '_' || done(str, i)
                continue
            end
            istart = i
            cstr, i = next(str, i)
        end
        if !done(pat, j)
            cr, j = next(pat, j)
            if cstr == cr
                matching = true
            else
                matching = false
                j = start(pat)
                i = istart
                continue
            end
        end
        if matching && done(pat, j)
            if done(str, i) || next(str, i)[1] == '_'
                # We have a match
                return string(str[1:prevind(str, istart)], r.val, str[i:end])
            end
            matching = false
            j = start(pat)
            i = istart
        end
    end
    str
end

function lreplace!(ex::Expr, r::LReplace)
    # Curly-brace notation, which acts like parentheses
    if ex.head == :curly && length(ex.args) == 2 && isa(ex.args[1], Symbol) && endswith(string(ex.args[1]), "_")
        excurly = Base.Cartesian.exprresolve(lreplace!(ex.args[2], r))
        if isa(excurly, Number)
            return symbol(ex.args[1],excurly)
        else
            ex.args[2] = excurly
            return ex
        end
    end
    for i in 1:length(ex.args)
        ex.args[i] = lreplace!(ex.args[i], r)
    end
    ex
end

lreplace!(arg, r::LReplace) = arg


poplinenum(arg) = arg
function poplinenum(ex::Expr)
    if ex.head == :block
        if length(ex.args) == 1
            return ex.args[1]
        elseif length(ex.args) == 2 && ex.args[1].head == :line
            return ex.args[2]
        end
    end
    ex
end

## Resolve expressions at parsing time ##

const exprresolve_arith_dict = Dict{Symbol,Function}(:+ => +,
    :- => -, :* => *, :/ => /, :^ => ^, :div => div)
const exprresolve_cond_dict = Dict{Symbol,Function}(:(==) => ==,
    :(<) => <, :(>) => >, :(<=) => <=, :(>=) => >=)

function exprresolve_arith(ex::Expr)
    if ex.head == :call && haskey(exprresolve_arith_dict, ex.args[1]) && all([isa(ex.args[i], Number) for i = 2:length(ex.args)])
        return true, exprresolve_arith_dict[ex.args[1]](ex.args[2:end]...)
    end
    false, 0
end
exprresolve_arith(arg) = false, 0

exprresolve_conditional(b::Bool) = true, b
function exprresolve_conditional(ex::Expr)
    if ex.head == :comparison && isa(ex.args[1], Number) && isa(ex.args[3], Number)
        return true, exprresolve_cond_dict[ex.args[2]](ex.args[1], ex.args[3])
    end
    false, false
end
exprresolve_conditional(arg) = false, false

exprresolve(arg) = arg
function exprresolve(ex::Expr)
    for i = 1:length(ex.args)
        ex.args[i] = exprresolve(ex.args[i])
    end
    # Handle simple arithmetic
    can_eval, result = exprresolve_arith(ex)
    if can_eval
        return result
    elseif ex.head == :call && (ex.args[1] == :+ || ex.args[1] == :-) && length(ex.args) == 3 && ex.args[3] == 0
        # simplify x+0 and x-0
        return ex.args[2]
    end
    # Resolve array references
    if ex.head == :ref && isa(ex.args[1], Array)
        for i = 2:length(ex.args)
            if !isa(ex.args[i], Real)
                return ex
            end
        end
        return ex.args[1][ex.args[2:end]...]
    end
    # Resolve conditionals
    if ex.head == :if
        can_eval, tf = exprresolve_conditional(ex.args[1])
        if can_eval
            ex = tf?ex.args[2]:ex.args[3]
        end
    end
    ex
end

end<|MERGE_RESOLUTION|>--- conflicted
+++ resolved
@@ -1,279 +1,6 @@
 module Cartesian
 
-<<<<<<< HEAD
-export @ngenerate, @nsplat, @nloops, @nref, @ncall, @nexprs, @nextract, @nall, @nany, @ntuple, @nif, ngenerate
-
-const CARTESIAN_DIMS = 4
-
-### @ngenerate, for auto-generation of separate versions of functions for different dimensionalities
-# Examples (deliberately trivial):
-#     @ngenerate N returntype myndims{T,N}(A::Array{T,N}) = N
-# or alternatively
-#     function gen_body(N::Int)
-#         quote
-#             return $N
-#         end
-#     end
-#     eval(ngenerate(:N, returntypeexpr, :(myndims{T,N}(A::Array{T,N})), gen_body))
-# The latter allows you to use a single gen_body function for both ngenerate and
-# when your function maintains its own method cache (e.g., reduction or broadcasting).
-#
-# Special syntax for function prototypes:
-#   @ngenerate N returntype function myfunction(A::AbstractArray, I::NTuple{N, Int}...)
-# for N = 3 translates to
-#   function myfunction(A::AbstractArray, I_1::Int, I_2::Int, I_3::Int)
-# and for the generic (cached) case as
-#   function myfunction(A::AbstractArray, I::Int...)
-#     @nextract N I I
-# with N = length(I). N should _not_ be listed as a parameter of the function unless
-# earlier arguments use it that way.
-# To avoid ambiguity, it would be preferable to have some specific syntax for this, such as
-#   myfunction(A::AbstractArray, I::Int...N)
-# where N can be an integer or symbol. Currently T...N generates a parser error.
-macro ngenerate(itersym, returntypeexpr, funcexpr)
-    if isa(funcexpr, Expr) && funcexpr.head == :macrocall && funcexpr.args[1] == symbol("@inline")
-        funcexpr = Base._inline(funcexpr.args[2])
-    end
-    isfuncexpr(funcexpr) || error("Requires a function expression")
-    esc(ngenerate(itersym, returntypeexpr, funcexpr.args[1], N->sreplace!(copy(funcexpr.args[2]), itersym, N)))
-end
-
-# @nsplat takes an expression like
-#    @nsplat N 2:3 myfunction(A, I::NTuple{N,Real}...) = getindex(A, I...)
-# and generates
-#    myfunction(A, I_1::Real, I_2::Real) = getindex(A, I_1, I_2)
-#    myfunction(A, I_1::Real, I_2::Real, I_3::Real) = getindex(A, I_1, I_2, I_3)
-#    myfunction(A, I::Real...) = getindex(A, I...)
-# An @nsplat function _cannot_ have any other Cartesian macros in it.
-# If you omit the range, it uses 1:CARTESIAN_DIMS.
-macro nsplat(itersym, args...)
-    local rng
-    if length(args) == 1
-        rng = 1:CARTESIAN_DIMS
-        funcexpr = args[1]
-    elseif length(args) == 2
-        rangeexpr = args[1]
-        funcexpr = args[2]
-        if !isa(rangeexpr, Expr) || rangeexpr.head != :(:) || length(rangeexpr.args) != 2
-            error("First argument must be a from:to expression")
-        end
-        rng = rangeexpr.args[1]:rangeexpr.args[2]
-    else
-        error("Wrong number of arguments")
-    end
-    if isa(funcexpr, Expr) && funcexpr.head == :macrocall && funcexpr.args[1] == symbol("@inline")
-        funcexpr = Base._inline(funcexpr.args[2])
-    end
-    isfuncexpr(funcexpr) || error("Second argument must be a function expression")
-    prototype = funcexpr.args[1]
-    body = funcexpr.args[2]
-    varname, T = get_splatinfo(prototype, itersym)
-    isempty(varname) && error("Last argument must be a splat")
-    explicit = [Expr(:function, resolvesplat!(copy(prototype), varname, T, N),
-                     resolvesplats!(copy(body), varname, N)) for N in rng]
-    protosplat = resolvesplat!(copy(prototype), varname, T, 0)
-    protosplat.args[end] = Expr(:..., protosplat.args[end])
-    splat = Expr(:function, protosplat, body)
-    esc(Expr(:block, explicit..., splat))
-end
-
-generate1(itersym, prototype, bodyfunc, N::Int, varname, T) =
-    Expr(:function, spliceint!(sreplace!(resolvesplat!(copy(prototype), varname, T, N), itersym, N)),
-         resolvesplats!(bodyfunc(N), varname, N))
-
-function ngenerate(itersym, returntypeexpr, prototype, bodyfunc, dims=1:CARTESIAN_DIMS, makecached::Bool = true)
-    varname, T = get_splatinfo(prototype, itersym)
-    # Generate versions for specific dimensions
-    fdim = [generate1(itersym, prototype, bodyfunc, N, varname, T) for N in dims]
-    if !makecached
-        return Expr(:block, fdim...)
-    end
-    # Generate the generic cache-based version
-    if isempty(varname)
-        setitersym, extractvarargs = :(), N -> nothing
-    else
-        s = symbol(varname)
-        setitersym = hasparameter(prototype, itersym) ? (:(@assert $itersym == length($s))) : (:($itersym = length($s)))
-        extractvarargs = N -> Expr(:block, map(popescape, _nextract(N, s, s).args)...)
-    end
-    fsym = funcsym(prototype)
-    dictname = symbol(string(fsym)*"_cache")
-    fargs = funcargs(prototype)
-    if !isempty(varname)
-        fargs[end] = Expr(:..., fargs[end].args[1])
-    end
-    flocal = funcrename(copy(prototype), :_F_)
-    F = Expr(:function, resolvesplat!(prototype, varname, T), quote
-             $setitersym
-             if !haskey($dictname, $itersym)
-                 gen1 = Base.Cartesian.generate1($(symbol(itersym)), $(Expr(:quote, flocal)), $bodyfunc, $itersym, $varname, $T)
-                 $(dictname)[$itersym] = eval(quote
-                     local _F_
-                     $gen1
-                     _F_
-                 end)
-             end
-             ($(dictname)[$itersym]($(fargs...)))::$returntypeexpr
-         end)
-    Expr(:block, fdim..., quote
-            let $dictname = Dict{Int,Function}()
-            $F
-            end
-        end)
-end
-
-isfuncexpr(ex::Expr) =
-    ex.head == :function || (ex.head == :(=) && typeof(ex.args[1]) == Expr && ex.args[1].head == :call)
-isfuncexpr(arg) = false
-
-sreplace!(arg, sym, val) = arg
-function sreplace!(ex::Expr, sym, val)
-    for i = 1:length(ex.args)
-        ex.args[i] = sreplace!(ex.args[i], sym, val)
-    end
-    ex
-end
-sreplace!(s::Symbol, sym, val) = s == sym ? val : s
-
-# If using the syntax that will need "desplatting",
-#     myfunction(A::AbstractArray, I::NTuple{N, Int}...)
-# return the variable name (as a string) and type
-function get_splatinfo(ex::Expr, itersym::Symbol)
-    if ex.head == :call
-        a = ex.args[end]
-        if  isa(a, Expr) && a.head == :... && length(a.args) == 1
-            b = a.args[1]
-            if isa(b, Expr) && b.head == :(::)
-                varname = string(b.args[1])
-                c = b.args[2]
-                if isa(c, Expr) && c.head == :curly && c.args[1] == :NTuple && c.args[2] == itersym
-                    T = c.args[3]
-                    return varname, T
-                end
-            end
-        end
-    end
-    "", Void
-end
-
-# Replace splatted with desplatted for a specific number of arguments
-function resolvesplat!(prototype, varname, T::Union(Type,Symbol,Expr), N::Int)
-    if !isempty(varname)
-        prototype.args[end] = N > 0 ? Expr(:(::), symbol(string(varname, "_1")), T) :
-                                      Expr(:(::), symbol(varname), T)
-        for i = 2:N
-            push!(prototype.args, Expr(:(::), symbol(string(varname, "_", i)), T))
-        end
-    end
-    prototype
-end
-
-# Return the generic splatting form, e.g.,
-#     myfunction(A::AbstractArray, I::Int...)
-function resolvesplat!(prototype, varname, T::Union(Type,Symbol,Expr))
-    if !isempty(varname)
-        svarname = symbol(varname)
-        prototype.args[end] = Expr(:..., :($svarname::$T))
-    end
-    prototype
-end
-
-# Desplatting function calls: replace func(a, b, I...) with func(a, b, I_1, I_2, I_3)
-resolvesplats!(arg, varname, N) = arg
-function resolvesplats!(ex::Expr, varname, N::Int)
-    if ex.head == :call
-        for i = 2:length(ex.args)-1
-            resolvesplats!(ex.args[i], varname, N)
-        end
-        a = ex.args[end]
-        if isa(a, Expr) && a.head == :... && a.args[1] == symbol(varname)
-            ex.args[end] = symbol(string(varname, "_1"))
-            for i = 2:N
-                push!(ex.args, symbol(string(varname, "_", i)))
-            end
-        else
-            resolvesplats!(a, varname, N)
-        end
-    else
-        for i = 1:length(ex.args)
-            resolvesplats!(ex.args[i], varname, N)
-        end
-    end
-    ex
-end
-
-# Remove any function parameters that are integers
-function spliceint!(ex::Expr)
-    if ex.head == :escape
-        return esc(spliceint!(ex.args[1]))
-    end
-    ex.head == :call || error(string(ex, " must be a call"))
-    if isa(ex.args[1], Expr) && ex.args[1].head == :curly
-        args = ex.args[1].args
-        for i = length(args):-1:1
-            if isa(args[i], Int)
-                deleteat!(args, i)
-            end
-        end
-    end
-    ex
-end
-
-function popescape(ex::Expr)
-    while ex.head == :escape
-        ex = ex.args[1]
-    end
-    ex
-end
-
-# Extract the "function name"
-function funcsym(prototype::Expr)
-    prototype = popescape(prototype)
-    prototype.head == :call || error(string(prototype, " must be a call"))
-    tmp = prototype.args[1]
-    if isa(tmp, Expr) && tmp.head == :curly
-        tmp = tmp.args[1]
-    end
-    return tmp
-end
-
-function funcrename(prototype::Expr, name::Symbol)
-    prototype = popescape(prototype)
-    prototype.head == :call || error(string(prototype, " must be a call"))
-    tmp = prototype.args[1]
-    if isa(tmp, Expr) && tmp.head == :curly
-        tmp.args[1] = name
-    else
-        prototype.args[1] = name
-    end
-    return prototype
-end
-
-function hasparameter(prototype::Expr, sym::Symbol)
-    prototype = popescape(prototype)
-    prototype.head == :call || error(string(prototype, " must be a call"))
-    tmp = prototype.args[1]
-    if isa(tmp, Expr) && tmp.head == :curly
-        for i = 2:length(tmp.args)
-            if tmp.args[i] == sym
-                return true
-            end
-        end
-    end
-    false
-end
-
-# Extract the symbols of the function arguments
-funcarg(s::Symbol) = s
-funcarg(ex::Expr) = ex.args[1]
-function funcargs(prototype::Expr)
-    prototype = popescape(prototype)
-    prototype.head == :call || error(string(prototype, " must be a call"))
-    map(a->funcarg(a), prototype.args[2:end])
-end
-=======
 export @nloops, @nref, @ncall, @nexprs, @nextract, @nall, @ntuple, @nif
->>>>>>> c8c967c7
 
 ### Cartesian-specific macros
 
