/*
  modules and top-level bindings
*/
#include <assert.h>
#include "julia.h"

jl_module_t *jl_main_module=NULL;
jl_module_t *jl_core_module=NULL;
jl_module_t *jl_base_module=NULL;
jl_module_t *jl_current_module=NULL;

jl_module_t *jl_new_module(jl_sym_t *name)
{
    jl_module_t *m = (jl_module_t*)allocobj(sizeof(jl_module_t));
    m->type = (jl_type_t*)jl_module_type;
    m->name = name;
    htable_new(&m->bindings, 0);
    jl_set_const(m, name, (jl_value_t*)m);
    arraylist_new(&m->usings, 0);
    if (jl_core_module) {
        jl_module_using(m, jl_core_module);
    }
    // export own name, so "using Foo" makes "Foo" itself visible
    jl_module_export(m, name);
    return m;
}

static jl_binding_t *new_binding(jl_sym_t *name)
{
    jl_binding_t *b = (jl_binding_t*)allocb(sizeof(jl_binding_t));
    b->name = name;
    b->value = NULL;
    b->type = (jl_type_t*)jl_any_type;
    b->owner = NULL;
    b->constp = 0;
    b->exportp = 0;
    b->imported = 0;
    return b;
}

// get binding for assignment
jl_binding_t *jl_get_binding_wr(jl_module_t *m, jl_sym_t *var)
{
    jl_binding_t **bp = (jl_binding_t**)ptrhash_bp(&m->bindings, var);
    jl_binding_t *b;

    if (*bp != HT_NOTFOUND) {
        if ((*bp)->owner == NULL) {
            (*bp)->owner = m;
            return *bp;
        }
        else if ((*bp)->owner != m) {
            // TODO: change this to an error soon
            jl_printf(JL_STDERR,
                       "Warning: imported binding for %s overwritten in module %s\n", var->name, m->name->name);
        }
        else {
            return *bp;
        }
    }

    b = new_binding(var);
    b->owner = m;
    *bp = b;
    return *bp;
}

// get binding for adding a method
// like jl_get_binding_wr, but uses existing imports instead of warning
// and overwriting.
jl_binding_t *jl_get_binding_for_method_def(jl_module_t *m, jl_sym_t *var)
{
    jl_binding_t **bp = (jl_binding_t**)ptrhash_bp(&m->bindings, var);
    jl_binding_t *b = *bp;

    if (b != HT_NOTFOUND) {
        if (b->owner != m && b->owner != NULL) {
            jl_binding_t *b2 = jl_get_binding(b->owner, var);
            if (b2 == NULL)
                jl_errorf("invalid method definition: imported function %s.%s does not exist", b->owner->name->name, var->name);
            if (!b->imported)
                jl_errorf("error in method definition: function %s.%s must be explicitly imported to be extended", b->owner->name->name, var->name);
            return b2;
        }
        b->owner = m;
        return b;
    }

    b = new_binding(var);
    b->owner = m;
    *bp = b;
    return *bp;
}

static void module_import_(jl_module_t *to, jl_module_t *from, jl_sym_t *s,
                           int explicit);

// get binding for reading. might return NULL for unbound.
jl_binding_t *jl_get_binding(jl_module_t *m, jl_sym_t *var)
{
    jl_binding_t *b = (jl_binding_t*)ptrhash_get(&m->bindings, var);
    if (b == HT_NOTFOUND || b->owner == NULL) {
        for(int i=(int)m->usings.len-1; i >= 0; --i) {
            jl_module_t *imp = (jl_module_t*)m->usings.items[i];
            b = (jl_binding_t*)ptrhash_get(&imp->bindings, var);
            if (b != HT_NOTFOUND && b->exportp) {
                b = jl_get_binding(imp, var);
                if (b == NULL || b->owner == NULL)
                    return NULL;
                // do a full import to prevent the result of this lookup
                // from changing, for example if this var is assigned to
                // later.
                module_import_(m, b->owner, var, 0);
                return b;
            }
        }
        return NULL;
    }
    if (b->owner != m)
        return jl_get_binding(b->owner, var);
    return b;
}

static void module_import_(jl_module_t *to, jl_module_t *from, jl_sym_t *s,
                           int explicit)
{
    if (to == from)
        return;
    jl_binding_t *b = jl_get_binding(from, s);
<<<<<<< HEAD
    if (b == NULL || !b->exportp) {
        jl_printf(JL_STDERR,
=======
    if (b == NULL) {
        ios_printf(JL_STDERR,
>>>>>>> 7a7fc10c
                   "Warning: could not import %s.%s into %s\n",
                   from->name->name, s->name, to->name->name);
    }
    else {
        jl_binding_t **bp = (jl_binding_t**)ptrhash_bp(&to->bindings, s);
        jl_binding_t *bto = *bp;
        if (bto != HT_NOTFOUND) {
            if (bto == b) {
                // importing a binding on top of itself. harmless.
            }
            else if (bto->owner == b->owner) {
                // already imported
                bto->imported = (explicit!=0);
            }
            else if (bto->owner != to && bto->owner != NULL) {
                jl_printf(JL_STDERR,
                           "Warning: ignoring conflicting import of %s.%s into %s\n",
                           from->name->name, s->name, to->name->name);
            }
            else if (bto->constp || bto->value) {
                assert(bto->owner == to);
                if (bto->constp && bto->value && b->constp &&
                    b->value == bto->value) {
                    // import of equivalent binding
                    return;
                }
                jl_printf(JL_STDERR,
                           "Warning: import of %s.%s into %s conflicts with an existing identifier; ignored.\n",
                           from->name->name, s->name, to->name->name);
            }
            else {
                bto->owner = b->owner;
                bto->imported = (explicit!=0);
            }
        }
        else {
            jl_binding_t *nb = new_binding(s);
            nb->owner = b->owner;
            nb->imported = (explicit!=0);
            *bp = nb;
        }
    }
}

void jl_module_import(jl_module_t *to, jl_module_t *from, jl_sym_t *s)
{
    module_import_(to, from, s, 1);
}

void jl_module_using(jl_module_t *to, jl_module_t *from)
{
    if (to == from)
        return;
    for(size_t i=0; i < to->usings.len; i++) {
        if (from == to->usings.items[i])
            return;
    }
    arraylist_push(&to->usings, from);
}

void jl_module_export(jl_module_t *from, jl_sym_t *s)
{
    jl_binding_t **bp = (jl_binding_t**)ptrhash_bp(&from->bindings, s);
    if (*bp == HT_NOTFOUND) {
        jl_binding_t *b = new_binding(s);
        // don't yet know who the owner is
        b->owner = NULL;
        *bp = b;
    }
    assert(*bp != HT_NOTFOUND);
    (*bp)->exportp = 1;
}

int jl_boundp(jl_module_t *m, jl_sym_t *var)
{
    jl_binding_t *b = jl_get_binding(m, var);
    return b && (b->value != NULL);
}

jl_value_t *jl_get_global(jl_module_t *m, jl_sym_t *var)
{
    jl_binding_t *b = jl_get_binding(m, var);
    if (b == NULL) return NULL;
    return b->value;
}

void jl_set_global(jl_module_t *m, jl_sym_t *var, jl_value_t *val)
{
    jl_binding_t *bp = jl_get_binding_wr(m, var);
    if (!bp->constp) {
        bp->value = val;
    }
}

void jl_set_const(jl_module_t *m, jl_sym_t *var, jl_value_t *val)
{
    jl_binding_t *bp = jl_get_binding_wr(m, var);
    if (!bp->constp) {
        bp->value = val;
        bp->constp = 1;
    }
}

DLLEXPORT int jl_is_const(jl_module_t *m, jl_sym_t *var)
{
    if (m == NULL) m = jl_current_module;
    jl_binding_t *b = jl_get_binding(m, var);
    return b && b->constp;
}

void jl_checked_assignment(jl_binding_t *b, jl_value_t *rhs)
{
    if (b->constp && b->value != NULL) {
        //jl_errorf("cannot redefine constant %s", b->name->name);
        JL_PRINTF(JL_STDERR, "Warning: redefinition of constant %s ignored.\n",
                   b->name->name);
    }
    else {
        b->value = rhs;
    }
}

void jl_declare_constant(jl_binding_t *b)
{
    if (b->value != NULL && !b->constp) {
        jl_errorf("cannot declare %s constant; it already has a value",
                  b->name->name);
    }
    b->constp = 1;
}

DLLEXPORT jl_value_t *jl_get_current_module()
{
    return (jl_value_t*)jl_current_module;
}

DLLEXPORT void jl_set_current_module(jl_value_t *m)
{
    assert(jl_typeis(m, jl_module_type));
    jl_current_module = (jl_module_t*)m;
}

DLLEXPORT jl_value_t *jl_module_names(jl_module_t *m, int all)
{
    jl_array_t *a = jl_alloc_array_1d(jl_array_symbol_type, 0);
    JL_GC_PUSH(&a);
    size_t i;
    void **table = m->bindings.table;
    for(i=1; i < m->bindings.size; i+=2) {
        if (table[i] != HT_NOTFOUND) {
            jl_binding_t *b = (jl_binding_t*)table[i];
            if (b->exportp || (b->owner == m && (all || m == jl_main_module))) {
                jl_array_grow_end(a, 1);
                //XXX: change to jl_arrayset if array storage allocation for Array{Symbols,1} changes:
                jl_cellset(a, a->length-1, (jl_value_t*)b->name);
            }
        }
    }
    JL_GC_POP();
    return (jl_value_t*)a;
}

DLLEXPORT jl_sym_t *jl_module_name(jl_module_t *m) { return m->name; }
DLLEXPORT jl_module_t *jl_module_parent(jl_module_t *m) { return m->parent; }<|MERGE_RESOLUTION|>--- conflicted
+++ resolved
@@ -127,13 +127,8 @@
     if (to == from)
         return;
     jl_binding_t *b = jl_get_binding(from, s);
-<<<<<<< HEAD
     if (b == NULL || !b->exportp) {
         jl_printf(JL_STDERR,
-=======
-    if (b == NULL) {
-        ios_printf(JL_STDERR,
->>>>>>> 7a7fc10c
                    "Warning: could not import %s.%s into %s\n",
                    from->name->name, s->name, to->name->name);
     }
